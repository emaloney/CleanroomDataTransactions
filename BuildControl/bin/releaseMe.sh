--- conflicted
+++ resolved
@@ -565,11 +565,7 @@
 	executeCommand "git commit -a -m '$COMMIT_COMMENT'"
 else
 	updateStatus "! Not committing changes; --no-commit or --ignore-dirty-files was specified"
-<<<<<<< HEAD
-	printf "> To commit manually, use\n\n    git commit -a -m '$COMMIT_COMMENT'\n\n  and remember to 'git push' afterwards!\n"
-=======
 	printf "> To commit manually, use:\n\n    git commit -a -m '$COMMIT_COMMENT'\n"
->>>>>>> 6851ac6c
 fi
 
 #
@@ -580,11 +576,7 @@
 	executeCommand "git tag -a $VERSION -m 'Release $VERSION issued by $SCRIPT_NAME'"
 else
 	updateStatus "! Not tagging repo; --tag was not specified"
-<<<<<<< HEAD
-	printf "> To tag manually, use\n\n    git tag -a $VERSION -m 'Release $VERSION issued by $SCRIPT_NAME'\n\n  and remember to 'git push --tags' afterwards!\n"
-=======
 	printf "> To tag manually, use:\n\n    git tag -a $VERSION -m 'Release $VERSION issued by $SCRIPT_NAME'\n"
->>>>>>> 6851ac6c
 fi
 
 #
@@ -596,9 +588,6 @@
 	if [[ $TAG_WHEN_DONE && !$NO_TAG ]]; then
 		executeCommand "git push --tags"
 	fi
-<<<<<<< HEAD
-=======
 else
 	printf "\n> REMEMBER: The release isn't done until you push the changes! Don't forget to:\n\n    git push && git push --tags\n"
->>>>>>> 6851ac6c
 fi