--- conflicted
+++ resolved
@@ -1369,19 +1369,12 @@
 				CLANG_WARN_CONSTANT_CONVERSION = YES;
 				CLANG_WARN_EMPTY_BODY = YES;
 				CLANG_WARN_ENUM_CONVERSION = YES;
-<<<<<<< HEAD
-				CLANG_WARN_INT_CONVERSION = YES;
-				CLANG_WARN_UNREACHABLE_CODE = YES;
-				CLANG_WARN__DUPLICATE_METHOD_MATCH = YES;
-				CURRENT_PROJECT_VERSION = 3;
-=======
 				CLANG_WARN_INFINITE_RECURSION = YES;
 				CLANG_WARN_INT_CONVERSION = YES;
 				CLANG_WARN_SUSPICIOUS_MOVE = YES;
 				CLANG_WARN_UNREACHABLE_CODE = YES;
 				CLANG_WARN__DUPLICATE_METHOD_MATCH = YES;
 				CURRENT_PROJECT_VERSION = 6;
->>>>>>> 6851ac6c
 				ENABLE_STRICT_OBJC_MSGSEND = YES;
 				ENABLE_TESTABILITY = YES;
 				GCC_NO_COMMON_BLOCKS = YES;
@@ -1402,19 +1395,12 @@
 				CLANG_WARN_CONSTANT_CONVERSION = YES;
 				CLANG_WARN_EMPTY_BODY = YES;
 				CLANG_WARN_ENUM_CONVERSION = YES;
-<<<<<<< HEAD
-				CLANG_WARN_INT_CONVERSION = YES;
-				CLANG_WARN_UNREACHABLE_CODE = YES;
-				CLANG_WARN__DUPLICATE_METHOD_MATCH = YES;
-				CURRENT_PROJECT_VERSION = 3;
-=======
 				CLANG_WARN_INFINITE_RECURSION = YES;
 				CLANG_WARN_INT_CONVERSION = YES;
 				CLANG_WARN_SUSPICIOUS_MOVE = YES;
 				CLANG_WARN_UNREACHABLE_CODE = YES;
 				CLANG_WARN__DUPLICATE_METHOD_MATCH = YES;
 				CURRENT_PROJECT_VERSION = 6;
->>>>>>> 6851ac6c
 				ENABLE_STRICT_OBJC_MSGSEND = YES;
 				GCC_NO_COMMON_BLOCKS = YES;
 				GCC_WARN_64_TO_32_BIT_CONVERSION = YES;
